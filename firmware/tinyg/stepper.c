/*
 * stepper.c - stepper motor controls
 * This file is part of the TinyG project
 *
 * Copyright (c) 2010 - 2013 Alden S. Hart, Jr.
 * Copyright (c) 2013 Robert Giseburt
 *
 * This file ("the software") is free software: you can redistribute it and/or modify
 * it under the terms of the GNU General Public License, version 2 as published by the
 * Free Software Foundation. You should have received a copy of the GNU General Public
 * License, version 2 along with the software.  If not, see <http://www.gnu.org/licenses/>.
 *
 * As a special exception, you may use this file as part of a software library without
 * restriction. Specifically, if other files instantiate templates or use macros or
 * inline functions from this file, or you compile this file and link it with  other
 * files to produce an executable, this file does not by itself cause the resulting
 * executable to be covered by the GNU General Public License. This exception does not
 * however invalidate any other reasons why the executable file might be covered by the
 * GNU General Public License.
 *
 * THE SOFTWARE IS DISTRIBUTED IN THE HOPE THAT IT WILL BE USEFUL, BUT WITHOUT ANY
 * WARRANTY OF ANY KIND, EXPRESS OR IMPLIED, INCLUDING BUT NOT LIMITED TO THE WARRANTIES
 * OF MERCHANTABILITY, FITNESS FOR A PARTICULAR PURPOSE AND NONINFRINGEMENT. IN NO EVENT
 * SHALL THE AUTHORS OR COPYRIGHT HOLDERS BE LIABLE FOR ANY CLAIM, DAMAGES OR OTHER
 * LIABILITY, WHETHER IN AN ACTION OF CONTRACT, TORT OR OTHERWISE, ARISING FROM, OUT OF
 * OR IN CONNECTION WITH THE SOFTWARE OR THE USE OR OTHER DEALINGS IN THE SOFTWARE.
 */
/* 	This module provides the low-level stepper drivers and some related
 * 	functions. It dequeues lines queued by the motor_queue routines.
 * 	This is some of the most heavily optimized code in the project.
 *
 *	Note that if you want to use this for something other than TinyG
 *	you may need to stretch the step pulses. They run about 1 uSec 
 *	which is fine for the TI DRV8811/DRV8818 chips in TinyG but may 
 *	not suffice for other stepper driver hardware.
 */
/* 
 * See stepper.h for a detailed explanation of this module
 */

#include "tinyg.h"
#include "config.h"
#include "stepper.h"
#include "planner.h"
#include "hardware.h"
#include "text_parser.h"
#include "util.h"

<<<<<<< HEAD
//#define ENABLE_DIAGNOSTICS
#ifdef ENABLE_DIAGNOSTICS
#define INCREMENT_DIAGNOSTIC_COUNTER(motor) st_run.m[motor].step_count_diagnostic++;
#else
#define INCREMENT_DIAGNOSTIC_COUNTER(motor)	// choose this one to disable counters
#endif

=======
>>>>>>> e1607381
/**** Allocate structures ****/

stConfig_t st;
static stRunSingleton_t st_run;
static stPrepSingleton_t st_prep;

/**** Setup local functions ****/

static void _load_move(void);
static void _request_load_move(void);

// handy macro
#define _f_to_period(f) (uint16_t)((float)F_CPU / (float)f)

/************************************************************************************
 **** CODE **************************************************************************
 ************************************************************************************/

//#define __STEP_DIAGNOSTICS

void _clear_step_diagnostics(void)
{
	for (uint8_t i=0; i<MOTORS; i++) {
		st_run.m[i].step_counter = 0;
<<<<<<< HEAD
=======
		st_run.m[i].substep_increment = 0;
		st_run.m[i].substep_accumulator = 0;
		st_prep.m[i].steps_total = 0;
>>>>>>> e1607381
	}
}

void st_end_cycle(void)
{
#ifdef __STEP_DIAGNOSTICS

	for (uint8_t i=0; i<MOTORS; i++) {
<<<<<<< HEAD
	printf("Motor %d steps: %lu  Increment: %0.6f  Residual: %0.6f\n", i+1, 
		st_run.m[i].step_counter, 
		(double)((double)st_run.m[i].phase_increment / DDA_SUBSTEPS), 
		(double)((double)st_run.m[i].phase_accumulator / DDA_SUBSTEPS));
	}
	_clear_step_counters();
=======
//		printf("Motor %d steps: %li [%0.3f] Increment: %0.6f  Residual: %0.6f\n", 		// text display
		printf("{\"%d\":{\"step\":%li,\"steps\":%0.3f,\"err\":%0.2f,\"incr\":%0.6f,\"phas\":%0.6f}}\n",// JSON display
			i+1, st_run.m[i].step_counter, 
			(double)st_prep.m[i].steps_total,
			(double)(abs(st_run.m[i].step_counter) - fabs(st_prep.m[i].steps_total)),
			(double)((double)st_run.m[i].substep_increment / DDA_SUBSTEPS), 
			(double)((double)st_run.m[i].substep_accumulator / DDA_SUBSTEPS));
	}
#endif
}

stat_t st_clc(cmdObj_t *cmd)	// clear diagnostic counters, reset stepper prep
{
#ifdef __STEP_DIAGNOSTICS
	_clear_step_diagnostics();
	st_end_cycle();
>>>>>>> e1607381
#endif
	// zero out the accumulator before next cycle. Do increment for good measure
	for (uint8_t i=0; i<MOTORS; i++) {
		st_run.m[i].phase_accumulator = 0;
		st_run.m[i].phase_increment = 0;
	}

}

/* 
 * stepper_init() - initialize stepper motor subsystem 
 *
 *	Notes:
 *	  - This init requires sys_init() to be run beforehand
 * 	  - microsteps are setup during config_init()
 *	  - motor polarity is setup during config_init()
 *	  - high level interrupts must be enabled in main() once all inits are complete
 */

void stepper_init()
{
	memset(&st_run, 0, sizeof(st_run));			// clear all values, pointers and status
	st_run.magic_start = MAGICNUM;
	st_prep.magic_start = MAGICNUM;

#ifdef __STEP_DIAGNOSTICS
	_clear_step_diagnostics();
#endif

	// Configure virtual ports
	PORTCFG.VPCTRLA = PORTCFG_VP0MAP_PORT_MOTOR_1_gc | PORTCFG_VP1MAP_PORT_MOTOR_2_gc;
	PORTCFG.VPCTRLB = PORTCFG_VP2MAP_PORT_MOTOR_3_gc | PORTCFG_VP3MAP_PORT_MOTOR_4_gc;

	// setup ports
	for (uint8_t i=0; i<MOTORS; i++) {
		hw.st_port[i]->DIR = MOTOR_PORT_DIR_gm;  // sets outputs for motors & GPIO1, and GPIO2 inputs
		hw.st_port[i]->OUT = MOTOR_ENABLE_BIT_bm;// zero port bits AND disable motor
	}
	// setup DDA timer
	TIMER_DDA.CTRLA = STEP_TIMER_DISABLE;		// turn timer off
	TIMER_DDA.CTRLB = STEP_TIMER_WGMODE;		// waveform mode
	TIMER_DDA.INTCTRLA = TIMER_DDA_INTLVL;		// interrupt mode

	// setup DWELL timer
	TIMER_DWELL.CTRLA = STEP_TIMER_DISABLE;		// turn timer off
	TIMER_DWELL.CTRLB = STEP_TIMER_WGMODE;		// waveform mode
	TIMER_DWELL.INTCTRLA = TIMER_DWELL_INTLVL;	// interrupt mode

	// setup software interrupt load timer
	TIMER_LOAD.CTRLA = STEP_TIMER_DISABLE;		// turn timer off
	TIMER_LOAD.CTRLB = STEP_TIMER_WGMODE;		// waveform mode
	TIMER_LOAD.INTCTRLA = TIMER_LOAD_INTLVL;	// interrupt mode
	TIMER_LOAD.PER = SWI_PERIOD;				// set period

	// setup software interrupt exec timer
	TIMER_EXEC.CTRLA = STEP_TIMER_DISABLE;		// turn timer off
	TIMER_EXEC.CTRLB = STEP_TIMER_WGMODE;		// waveform mode
	TIMER_EXEC.INTCTRLA = TIMER_EXEC_INTLVL;	// interrupt mode
	TIMER_EXEC.PER = SWI_PERIOD;				// set period

	st_prep.exec_state = PREP_BUFFER_OWNED_BY_EXEC;
}

/*
 * st_assertions() - test assertions, return error code if violation exists
 */
stat_t st_assertions()
{
	if (st_run.magic_start  != MAGICNUM) return (STAT_MEMORY_FAULT);
	if (st_prep.magic_start != MAGICNUM) return (STAT_MEMORY_FAULT);
	return (STAT_OK);
}

/*
 * stepper_isbusy() - return TRUE if motors are running or a dwell is running
 */
uint8_t stepper_isbusy()
{
	if (st_run.dda_ticks_downcount == 0) {
		return (false);
	} 
	return (true);
}

/*
 * Motor power management functions
 *
 * _energize_motor()			- apply power to a motor
 * _deenergize_motor()			- remove power from a motor
 * st_set_motor_power()			- set motor a specified power level
 * st_energize_motors()			- apply power to all motors
 * st_deenergize_motors()		- remove power from all motors
 * st_motor_power_callback()	- callback to manage motor power sequencing
 */
static void _energize_motor(const uint8_t motor)
{
	switch(motor) {
		case (MOTOR_1): { PORT_MOTOR_1_VPORT.OUT &= ~MOTOR_ENABLE_BIT_bm; break; }
		case (MOTOR_2): { PORT_MOTOR_2_VPORT.OUT &= ~MOTOR_ENABLE_BIT_bm; break; }
		case (MOTOR_3): { PORT_MOTOR_3_VPORT.OUT &= ~MOTOR_ENABLE_BIT_bm; break; }
		case (MOTOR_4): { PORT_MOTOR_4_VPORT.OUT &= ~MOTOR_ENABLE_BIT_bm; break; }
	}
//	st_run.m[motor].power_state = MOTOR_POWERED;
	st_run.m[motor].power_state = MOTOR_START_IDLE_TIMEOUT;
}

static void _deenergize_motor(const uint8_t motor)
{
	switch (motor) {
		case (MOTOR_1): { PORT_MOTOR_1_VPORT.OUT |= MOTOR_ENABLE_BIT_bm; break; }
		case (MOTOR_2): { PORT_MOTOR_2_VPORT.OUT |= MOTOR_ENABLE_BIT_bm; break; }
		case (MOTOR_3): { PORT_MOTOR_3_VPORT.OUT |= MOTOR_ENABLE_BIT_bm; break; }
		case (MOTOR_4): { PORT_MOTOR_4_VPORT.OUT |= MOTOR_ENABLE_BIT_bm; break; }
	}
	st_run.m[motor].power_state = MOTOR_OFF;
}

static void _set_motor_power_level(const uint8_t motor, const float power_level)
{
	return;	
}

void st_energize_motors()
{
	for (uint8_t motor = MOTOR_1; motor < MOTORS; motor++) {
		_energize_motor(motor);
		st_run.m[motor].power_state = MOTOR_START_IDLE_TIMEOUT;
	}
}

void st_deenergize_motors()
{
	for (uint8_t motor = MOTOR_1; motor < MOTORS; motor++) {
		_deenergize_motor(motor);
	}
}

stat_t st_motor_power_callback() 	// called by controller
{
	// manage power for each motor individually - facilitates advanced features
	for (uint8_t motor = MOTOR_1; motor < MOTORS; motor++) {

		if (st.m[motor].power_mode == MOTOR_ENERGIZED_DURING_CYCLE) {

			switch (st_run.m[motor].power_state) {
				case (MOTOR_START_IDLE_TIMEOUT): {
					st_run.m[motor].power_systick = SysTickTimer_getValue() + (uint32_t)(st.motor_idle_timeout * 1000);
					st_run.m[motor].power_state = MOTOR_TIME_IDLE_TIMEOUT;
					break;
				}

				case (MOTOR_TIME_IDLE_TIMEOUT): {
					if (SysTickTimer_getValue() > st_run.m[motor].power_systick ) { 
						st_run.m[motor].power_state = MOTOR_IDLE;
						_deenergize_motor(motor);
					}
					break;
				}
			}
		} else if(st.m[motor].power_mode == MOTOR_IDLE_WHEN_STOPPED) {
			switch (st_run.m[motor].power_state) {
				case (MOTOR_START_IDLE_TIMEOUT): {
					st_run.m[motor].power_systick = SysTickTimer_getValue() + (uint32_t)(250);
					st_run.m[motor].power_state = MOTOR_TIME_IDLE_TIMEOUT;
					break;
				}

				case (MOTOR_TIME_IDLE_TIMEOUT): {
					if (SysTickTimer_getValue() > st_run.m[motor].power_systick ) { 
						st_run.m[motor].power_state = MOTOR_IDLE;
						_deenergize_motor(motor);
					}
					break;
				}
			}

//		} else if(st_run.m[motor].power_mode == MOTOR_POWER_REDUCED_WHEN_IDLE) {	// future
			
//		} else if(st_run.m[motor].power_mode == DYNAMIC_MOTOR_POWER) {				// future
			
		}
	}
	return (STAT_OK);
}

/***** Interrupt Service Routines *****
 *
 * ISR - DDA timer interrupt routine - service ticks from DDA timer
 *
 *	The step bit pulse width is ~1 uSec, which is OK for the TI DRV8811's.
 *	If you need to stretch the pulse I recommend moving the port OUTCLRs
 *	to the end of the routine. If you need more time than that use a 
 *	pulse OFF timer like grbl does so as not to spend any more time in 
 *	the ISR, which would limit the upper range of the DDA frequency.
 *
 *	Uses direct struct addresses and literal values for hardware devices -
 *	it's faster than using indexed timer and port accesses. I checked.
 *	Even when -0s or -03 is used.
 */

ISR(TIMER_DDA_ISR_vect)
{
	if ((st_run.m[MOTOR_1].phase_accumulator += st_run.m[MOTOR_1].phase_increment) > 0) {
		PORT_MOTOR_1_VPORT.OUT |= STEP_BIT_bm;		// turn step bit on
 		st_run.m[MOTOR_1].phase_accumulator -= st_run.dda_ticks_X_substeps;
		PORT_MOTOR_1_VPORT.OUT &= ~STEP_BIT_bm;		// turn step bit off in ~1 uSec

#ifdef __STEP_DIAGNOSTICS
		st_run.m[MOTOR_1].step_counter =+ st_run.m[MOTOR_1].step_counter_incr;
#endif
	}
	if ((st_run.m[MOTOR_2].phase_accumulator += st_run.m[MOTOR_2].phase_increment) > 0) {
		PORT_MOTOR_2_VPORT.OUT |= STEP_BIT_bm;
 		st_run.m[MOTOR_2].phase_accumulator -= st_run.dda_ticks_X_substeps;
		PORT_MOTOR_2_VPORT.OUT &= ~STEP_BIT_bm;

#ifdef __STEP_DIAGNOSTICS
		st_run.m[MOTOR_2].step_counter =+ st_run.m[MOTOR_2].step_counter_incr;
#endif
	}
	if ((st_run.m[MOTOR_3].phase_accumulator += st_run.m[MOTOR_3].phase_increment) > 0) {
		PORT_MOTOR_3_VPORT.OUT |= STEP_BIT_bm;
 		st_run.m[MOTOR_3].phase_accumulator -= st_run.dda_ticks_X_substeps;
		PORT_MOTOR_3_VPORT.OUT &= ~STEP_BIT_bm;

#ifdef __STEP_DIAGNOSTICS
		st_run.m[MOTOR_3].step_counter =+ st_run.m[MOTOR_3].step_counter_incr;
#endif
	}
	if ((st_run.m[MOTOR_4].phase_accumulator += st_run.m[MOTOR_4].phase_increment) > 0) {
		PORT_MOTOR_4_VPORT.OUT |= STEP_BIT_bm;
 		st_run.m[MOTOR_4].phase_accumulator -= st_run.dda_ticks_X_substeps;
		PORT_MOTOR_4_VPORT.OUT &= ~STEP_BIT_bm;

<<<<<<< HEAD
#ifdef __STEP_DIAGNOSTICS
		st_run.m[MOTOR_4].step_counter =+ st_run.m[MOTOR_4].step_counter_incr;
#endif
	}
	if (--st_run.dda_ticks_downcount == 0) {			// end move
		TIMER_DDA.CTRLA = STEP_TIMER_DISABLE;			// disable DDA timer
		_load_move();									// load the next move
	}
=======
	if (--st_run.dda_ticks_downcount != 0) return;

	TIMER_DDA.CTRLA = STEP_TIMER_DISABLE;				// disable DDA timer
	_load_move();										// load the next move
>>>>>>> e1607381
}

ISR(TIMER_DWELL_ISR_vect) {								// DWELL timer interrupt
	if (--st_run.dda_ticks_downcount == 0) {
 		TIMER_DWELL.CTRLA = STEP_TIMER_DISABLE;			// disable DWELL timer
//		mp_end_dwell();									// free the planner buffer
		_load_move();
	}
}

ISR(TIMER_LOAD_ISR_vect) {								// load steppers SW interrupt
 	TIMER_LOAD.CTRLA = STEP_TIMER_DISABLE;				// disable SW interrupt timer
	_load_move();
}

ISR(TIMER_EXEC_ISR_vect) {								// exec move SW interrupt
 	TIMER_EXEC.CTRLA = STEP_TIMER_DISABLE;				// disable SW interrupt timer

	// exec_move
   	if (st_prep.exec_state == PREP_BUFFER_OWNED_BY_EXEC) {
	   	if (mp_exec_move() != STAT_NOOP) {
		   	st_prep.exec_state = PREP_BUFFER_OWNED_BY_LOADER; // flip it back
		   	_request_load_move();
	   	}
   	}
	
}
/****************************************************************************************
 * Exec sequencing code - computes and prepares next load segment
 * st_request_exec_move()	- SW interrupt to request to execute a move
 * exec_timer interrupt		- interrupt handler for calling exec function
 */

/* Software interrupts
 *
 * st_request_exec_move() - SW interrupt to request to execute a move
 * _request_load_move()   - SW interrupt to request to load a move
 */

void st_request_exec_move()
{
	if (st_prep.exec_state == PREP_BUFFER_OWNED_BY_EXEC) {	// bother interrupting
		TIMER_EXEC.PER = SWI_PERIOD;
		TIMER_EXEC.CTRLA = STEP_TIMER_ENABLE;			// trigger a LO interrupt
	}
}

static void _request_load_move()
{
	if (st_run.dda_ticks_downcount == 0) {				// bother interrupting
		TIMER_LOAD.PER = SWI_PERIOD;
		TIMER_LOAD.CTRLA = STEP_TIMER_ENABLE;			// trigger a HI interrupt
	} 	// else don't bother to interrupt. You'll just trigger an 
		// interrupt and find out the load routine is not ready for you
}

/*
 * _load_move() - Dequeue move and load into stepper struct
 *
 *	This routine can only be called be called from an ISR at the same or 
 *	higher level as the DDA or dwell ISR. A software interrupt has been 
 *	provided to allow a non-ISR to request a load (see st_request_load_move())
 */

static void _load_move()
{
	if (st_run.dda_ticks_downcount != 0) return;					// exit if it's still busy

	if (st_prep.exec_state != PREP_BUFFER_OWNED_BY_LOADER) {		// if there are no moves to load...
		for (uint8_t motor = MOTOR_1; motor < MOTORS; motor++) {
			st_run.m[motor].power_state = MOTOR_START_IDLE_TIMEOUT;	// ...start motor power timeouts
		}
		return;
	}

	// handle aline loads first (most common case)  NB: there are no more lines, only alines
	if (st_prep.move_type == MOVE_TYPE_ALINE) {
		st_run.dda_ticks_downcount = st_prep.dda_ticks;
		st_run.dda_ticks_X_substeps = st_prep.dda_ticks_X_substeps;
		TIMER_DDA.PER = st_prep.dda_period;

<<<<<<< HEAD
		// This section is somewhat optimized for execution speed 
		// All axes must set steps and compensate for out-of-range pulse phasing. 
		// If axis has 0 steps the direction setting can be omitted
		// If axis has 0 steps enabling motors is req'd to support power mode = 1
=======
		// Setup MOTOR_1

		// These sections are somewhat optimized for execution speed. The whole load
		// operation is supposed to take < 10 uSec. Be careful if you mess with this.

		// if() either sets the substep increment value or zeroes it
		if ((st_run.m[MOTOR_1].substep_increment = st_prep.m[MOTOR_1].substep_increment) != 0) {

			// Set the direction bit in hardware
			if (st_prep.m[MOTOR_1].direction == 0) 
				PORT_MOTOR_1_VPORT.OUT &= ~DIRECTION_BIT_bm; else 	// CW motion (bit cleared)
				PORT_MOTOR_1_VPORT.OUT |= DIRECTION_BIT_bm;			// CCW motion

			// Enable the stepper and start motor power management
			PORT_MOTOR_1_VPORT.OUT &= ~MOTOR_ENABLE_BIT_bm;			// energize motor
			st_run.m[MOTOR_1].power_state = MOTOR_RUNNING;			// set power management state
			SETUP_STEP_COUNTER(0);									// setup diagnostic pulse counter
>>>>>>> e1607381

		// setup motor 1
		// the if() either sets the accumulation value or zeroes the counter
		if ((st_run.m[MOTOR_1].phase_increment = st_prep.m[MOTOR_1].phase_increment) != 0) {
			if (st_prep.reset_flag == true) {				// compensate for pulse phasing
				st_run.m[MOTOR_1].phase_accumulator = -(st_run.dda_ticks_downcount);
			}
			if (st_prep.m[MOTOR_1].dir == 0) {
				PORT_MOTOR_1_VPORT.OUT &= ~DIRECTION_BIT_bm;// CW motion (bit cleared)
			} else {
				PORT_MOTOR_1_VPORT.OUT |= DIRECTION_BIT_bm;	// CCW motion
			}
#ifdef __STEP_DIAGNOSTICS
			st_run.m[MOTOR_1].step_counter_incr = st_prep.m[MOTOR_1].step_counter_incr;
#endif
			PORT_MOTOR_1_VPORT.OUT &= ~MOTOR_ENABLE_BIT_bm;	// energize motor
			st_run.m[MOTOR_1].power_state = MOTOR_RUNNING;
		} else {
			if (st.m[MOTOR_1].power_mode == MOTOR_IDLE_WHEN_STOPPED) {
				PORT_MOTOR_1_VPORT.OUT &= ~MOTOR_ENABLE_BIT_bm;	// energize motor
				st_run.m[MOTOR_1].power_state = MOTOR_START_IDLE_TIMEOUT;
			}
		}

<<<<<<< HEAD
		if ((st_run.m[MOTOR_2].phase_increment = st_prep.m[MOTOR_2].phase_increment) != 0) {
			if (st_prep.reset_flag == true) {
				st_run.m[MOTOR_2].phase_accumulator = -(st_run.dda_ticks_downcount);
			}
			if (st_prep.m[MOTOR_2].dir == 0) {
				PORT_MOTOR_2_VPORT.OUT &= ~DIRECTION_BIT_bm;
			} else {
=======
		if ((st_run.m[MOTOR_2].substep_increment = st_prep.m[MOTOR_2].substep_increment) != 0) {
			if (st_prep.m[MOTOR_2].direction == 0)
				PORT_MOTOR_2_VPORT.OUT &= ~DIRECTION_BIT_bm; else
>>>>>>> e1607381
				PORT_MOTOR_2_VPORT.OUT |= DIRECTION_BIT_bm;
			}
#ifdef __STEP_DIAGNOSTICS
			st_run.m[MOTOR_2].step_counter_incr = st_prep.m[MOTOR_2].step_counter_incr;
#endif
			PORT_MOTOR_2_VPORT.OUT &= ~MOTOR_ENABLE_BIT_bm;
			st_run.m[MOTOR_2].power_state = MOTOR_RUNNING;
		} else {
			if (st.m[MOTOR_2].power_mode == MOTOR_IDLE_WHEN_STOPPED) {
				PORT_MOTOR_2_VPORT.OUT &= ~MOTOR_ENABLE_BIT_bm;
				st_run.m[MOTOR_2].power_state = MOTOR_START_IDLE_TIMEOUT;
			}
		}

<<<<<<< HEAD
		if ((st_run.m[MOTOR_3].phase_increment = st_prep.m[MOTOR_3].phase_increment) != 0) {
			if (st_prep.reset_flag == true) {
				st_run.m[MOTOR_3].phase_accumulator = -(st_run.dda_ticks_downcount);
			}
			if (st_prep.m[MOTOR_3].dir == 0) {
				PORT_MOTOR_3_VPORT.OUT &= ~DIRECTION_BIT_bm;
			} else {
=======
		if ((st_run.m[MOTOR_3].substep_increment = st_prep.m[MOTOR_3].substep_increment) != 0) {
			if (st_prep.m[MOTOR_3].direction == 0)
				PORT_MOTOR_3_VPORT.OUT &= ~DIRECTION_BIT_bm; else
>>>>>>> e1607381
				PORT_MOTOR_3_VPORT.OUT |= DIRECTION_BIT_bm;
			}
#ifdef __STEP_DIAGNOSTICS
			st_run.m[MOTOR_3].step_counter_incr = st_prep.m[MOTOR_3].step_counter_incr;
#endif
			PORT_MOTOR_3_VPORT.OUT &= ~MOTOR_ENABLE_BIT_bm;
			st_run.m[MOTOR_3].power_state = MOTOR_RUNNING;
		} else {
			if (st.m[MOTOR_3].power_mode == MOTOR_IDLE_WHEN_STOPPED) {
				PORT_MOTOR_3_VPORT.OUT &= ~MOTOR_ENABLE_BIT_bm;
				st_run.m[MOTOR_3].power_state = MOTOR_START_IDLE_TIMEOUT;
			}
		}

<<<<<<< HEAD
		if ((st_run.m[MOTOR_4].phase_increment = st_prep.m[MOTOR_4].phase_increment) != 0) {
			if (st_prep.reset_flag == true) {
				st_run.m[MOTOR_4].phase_accumulator = (st_run.dda_ticks_downcount);
			}
			if (st_prep.m[MOTOR_4].dir == 0) {
				PORT_MOTOR_4_VPORT.OUT &= ~DIRECTION_BIT_bm;
			} else {
=======
		if ((st_run.m[MOTOR_4].substep_increment = st_prep.m[MOTOR_4].substep_increment) != 0) {
			if (st_prep.m[MOTOR_4].direction == 0)
				PORT_MOTOR_4_VPORT.OUT &= ~DIRECTION_BIT_bm; else 
>>>>>>> e1607381
				PORT_MOTOR_4_VPORT.OUT |= DIRECTION_BIT_bm;
			}
#ifdef __STEP_DIAGNOSTICS
			st_run.m[MOTOR_4].step_counter_incr = st_prep.m[MOTOR_4].step_counter_incr;
#endif
			PORT_MOTOR_4_VPORT.OUT &= ~MOTOR_ENABLE_BIT_bm;
			st_run.m[MOTOR_4].power_state = MOTOR_RUNNING;
		} else {
			if (st.m[MOTOR_4].power_mode == MOTOR_IDLE_WHEN_STOPPED) {
				PORT_MOTOR_4_VPORT.OUT &= ~MOTOR_ENABLE_BIT_bm;
				st_run.m[MOTOR_4].power_state = MOTOR_START_IDLE_TIMEOUT;
			}
		}
		TIMER_DDA.CTRLA = STEP_TIMER_ENABLE;				// enable the DDA timer

	// handle dwells
	} else if (st_prep.move_type == MOVE_TYPE_DWELL) {
		st_run.dda_ticks_downcount = st_prep.dda_ticks;
		TIMER_DWELL.PER = st_prep.dda_period;				// load dwell timer period
 		TIMER_DWELL.CTRLA = STEP_TIMER_ENABLE;				// enable the dwell timer
	}

	// all other cases drop to here (e.g. Null moves after Mcodes skip to here) 
	st_prep.exec_state = PREP_BUFFER_OWNED_BY_EXEC;			// flip it back
	st_request_exec_move();									// exec and prep next move
}

/* 
 * st_prep_null() - Keeps the loader happy. Otherwise performs no action
 *
 *	Used by M codes, tool and spindle changes
 */

void st_prep_null()
{
	st_prep.move_type = MOVE_TYPE_NULL;
}

/* 
 * st_prep_dwell() 	 - Add a dwell to the move buffer
 */

void st_prep_dwell(float microseconds)
{
	st_prep.move_type = MOVE_TYPE_DWELL;
	st_prep.dda_period = _f_to_period(FREQUENCY_DWELL);
	st_prep.dda_ticks = (uint32_t)((microseconds/1000000) * FREQUENCY_DWELL);
}

/***********************************************************************************
 * st_prep_line() - Prepare the next move for the loader
 *
 *	This function does the math on the next pulse segment and gets it ready for 
 *	the loader. It deals with all the DDA optimizations and timer setups so that
 *	loading can be performed as rapidly as possible. It works in joint space 
 *	(motors) and it works in steps, not length units. All args are provided as 
 *	floats and converted to their appropriate integer types for the loader. 
 *
 * Args:
<<<<<<< HEAD
 *	steps[] are signed relative motion in steps (can be non-integer values)
 *	Microseconds - how many microseconds the segment should run 
 *
 * Detailed code walk through (rather than put comments throughout the function)
 *	  - steps[] are defined for each motor (joint). These are *exact* distance 
 *		measurements that are faithfully reproduced must maintain positional accuracy. 
 *		Steps are floats that are signed for direction and typically have fractional 
 *		values. Motors that are not in the move should are set by the caller as 0 steps.
 *
 *	  - microseconds is the time the entire move should take. If timing is not 100%
 *		accurate this will affect the move velocity, but not the distance traveled.
 *	  	The move time must be bounded or it's an error (see error traps in code).
 *
 *	  - Prep can only occur if the prep buffer is not being used for a load. An attempt
 *		to run prep during a load is an error.
 *
 *	  - (Ignore the reset_flag for now)
 *
 *	  - The motor (joint) loop runs for each motor:
 *		- The sign is extracted from steps and xor'ed with polarity to derive direction
 *		- The phase increment is a conversion of the floating point step count to a fixed
 *		  precision binary with precision set by DDA_SUBSTEPS multiplier, typically 100,000.
 *		  The phase increment is the amount the DDA will accumulate for each tick of the
 *		  50 KHz pulse clock

 */

stat_t st_prep_line(double steps[], float microseconds)
=======
 *	  - steps[] are signed relative motion in steps (can be non-integer values).
 *	  	Steps[] are defined for each motor (joint). These are *exact* distance 
 *		measurements that must be faithfully reproduced t0 maintain positional accuracy. 
 *		Steps are doubles that are signed for direction and typically have fractional 
 *		values. Motors that are not in the move should be set to 0 steps on input.
 *
 *	  - microseconds - how many microseconds the segment should run. If timing is not 
 *		100% accurate this will affect the move velocity, but not the distance traveled.
 *
 * NOTE:  Many of the expressions are sensitive to casting and execution order to avoid long-term 
 *		  accuracy errors due to floating point round off. One earlier failed attempt was:
 *		    dda_ticks_X_substeps = (uint32_t)((microseconds/1000000) * f_dda * dda_substeps);
 */
stat_t st_prep_line(double incoming_steps[], double microseconds)
>>>>>>> e1607381
{
	// trap conditions that would prevent queueing the line
	if (st_prep.exec_state != PREP_BUFFER_OWNED_BY_EXEC) { return (STAT_INTERNAL_ERROR);
	} else if (isfinite(microseconds) == false) { return (STAT_INPUT_EXCEEDS_MAX_LENGTH);
	} else if (microseconds < EPSILON) { return (STAT_MINIMUM_TIME_MOVE_ERROR);
	}
<<<<<<< HEAD
	st_prep.reset_flag = false;		// initialize accumulator reset flag for this move.

	// setup motor parameters
	for (uint8_t i=0; i<MOTORS; i++) {
		if (fp_ZERO(steps[i])) {
			st_prep.m[i].phase_increment = 0;	// leave direction alone, however
			continue;
		}
		st_prep.m[i].dir = ((steps[i] < 0) ? 1 : 0) ^ st.m[i].polarity;
		if (st_prep.m[i].dir == 1) {
			st_prep.m[i].step_counter_incr = 1;
		} else {
			st_prep.m[i].step_counter_incr = -1;
		}
//		st_prep.m[i].dir_changed = st_prep.m[i].dir ^ st_prep.m[i].dir_previous;
//		st_prep.m[i].dir_previous = st_prep.m[i].dir;

		st_prep.m[i].phase_increment = (uint32_t)fabs(steps[i] * DDA_SUBSTEPS);
//		st_prep.m[i].residual_scale_factor = (float)
		
	}
	st_prep.dda_period = _f_to_period(FREQUENCY_DDA);
	st_prep.dda_ticks = (uint32_t)((microseconds/1000000) * FREQUENCY_DDA);
	st_prep.dda_ticks_X_substeps = st_prep.dda_ticks * DDA_SUBSTEPS;

	// FOOTNOTE: The above expression was previously computed as below but floating
	// point rounding errors caused subtle and nasty accumulated position errors:
	// sp.dda_ticks_X_substeps = (uint32_t)((microseconds/1000000) * f_dda * dda_substeps);

	// anti-stall measure in case change in velocity between segments is too great 
	if ((st_prep.dda_ticks * ACCUMULATOR_RESET_FACTOR) < st_prep.prev_ticks) {  // NB: uint32_t math
		st_prep.reset_flag = true;
	}
	st_prep.prev_ticks = st_prep.dda_ticks;
=======

	// setup common parameters
	st_prep.dda_period = _f_to_period(FREQUENCY_DDA);
	double dda_ticks = ((microseconds / 1000000) * FREQUENCY_DDA);
	st_prep.dda_ticks = (int32_t)dda_ticks;
	st_prep.dda_ticks_X_substeps = st_prep.dda_ticks * DDA_SUBSTEPS;  // truncates raw dda_ticks. This is important.

	// setup motor parameters
	for (uint8_t i=0; i<MOTORS; i++) {

		// skip this motor if there are no new steps. Leave all recorded values intact.
        if (fp_ZERO(incoming_steps[i])) { st_prep.m[i].substep_increment = 0; continue;}

		// set the direction; compensate for polarity
		st_prep.m[i].direction = ((incoming_steps[i] < 0) ? 1 : 0) ^ st.m[i].polarity;

		// the amount to increment the substeb accumulator is just the steps * the substep multipler
		st_prep.m[i].substep_increment = fabs(incoming_steps[i] * DDA_SUBSTEPS);

		// +++++ DIAGNOSTIC: some diagnostics. Can be removed
		st_prep.m[i].steps = incoming_steps[i];
		st_prep.m[i].steps_total += incoming_steps[i];
		st_prep.m[i].step_counter_incr = incoming_steps[i] / fabs(incoming_steps[i]); // set to +1 or -1

	}
	// +++++ DIAGNOSTIC: some diagnostics. Can be removed
	st_prep.microseconds = microseconds;
	
>>>>>>> e1607381
	st_prep.move_type = MOVE_TYPE_ALINE;
	return (STAT_OK);
}

/*
 * _set_hw_microsteps() - set microsteps in hardware
 *
 *	For now the microsteps is the same as the microsteps (1,2,4,8)
 *	This may change if microstep morphing is implemented.
 */

static void _set_hw_microsteps(const uint8_t motor, const uint8_t microsteps)
{
#ifdef __ARM
	switch (motor) {
		case (MOTOR_1): { motor_1.setMicrosteps(microsteps); break; }
		case (MOTOR_2): { motor_2.setMicrosteps(microsteps); break; }
		case (MOTOR_3): { motor_3.setMicrosteps(microsteps); break; }
		case (MOTOR_4): { motor_4.setMicrosteps(microsteps); break; }
		case (MOTOR_5): { motor_5.setMicrosteps(microsteps); break; }
		case (MOTOR_6): { motor_6.setMicrosteps(microsteps); break; }
	}
#endif //__ARM
#ifdef __AVR
	if (microsteps == 8) {
		hw.st_port[motor]->OUTSET = MICROSTEP_BIT_0_bm;
		hw.st_port[motor]->OUTSET = MICROSTEP_BIT_1_bm;
	} else if (microsteps == 4) {
		hw.st_port[motor]->OUTCLR = MICROSTEP_BIT_0_bm;
		hw.st_port[motor]->OUTSET = MICROSTEP_BIT_1_bm;
	} else if (microsteps == 2) {
		hw.st_port[motor]->OUTSET = MICROSTEP_BIT_0_bm;
		hw.st_port[motor]->OUTCLR = MICROSTEP_BIT_1_bm;
	} else if (microsteps == 1) {
		hw.st_port[motor]->OUTCLR = MICROSTEP_BIT_0_bm;
		hw.st_port[motor]->OUTCLR = MICROSTEP_BIT_1_bm;
	}
#endif // __AVR
}


/***********************************************************************************
 * CONFIGURATION AND INTERFACE FUNCTIONS
 * Functions to get and set variables from the cfgArray table
 ***********************************************************************************/

/*
 * _get_motor() - helper to return motor number as an index or -1 if na
 */

static int8_t _get_motor(const index_t index)
{
	char_t *ptr;
	char_t motors[] = {"123456"};
	char_t tmp[CMD_TOKEN_LEN+1];

	strcpy_P(tmp, cfgArray[index].group);
	if ((ptr = strchr(motors, tmp[0])) == NULL) {
		return (-1);
	}
	return (ptr - motors);
}

/*
 * _set_motor_steps_per_unit() - what it says
 * This function will need to be rethought if microstep morphing is implemented
 */

static void _set_motor_steps_per_unit(cmdObj_t *cmd) 
{
	uint8_t m = _get_motor(cmd->index);
	st.m[m].steps_per_unit = (360 / (st.m[m].step_angle / st.m[m].microsteps) / st.m[m].travel_rev);
}

stat_t st_set_sa(cmdObj_t *cmd)			// motor step angle
{ 
	set_flt(cmd);
	_set_motor_steps_per_unit(cmd); 
	return(STAT_OK);
}

stat_t st_set_tr(cmdObj_t *cmd)			// motor travel per revolution
{ 
	set_flu(cmd);
	_set_motor_steps_per_unit(cmd); 
	return(STAT_OK);
}

stat_t st_set_mi(cmdObj_t *cmd)			// motor microsteps
{
	if (fp_NE(cmd->value,1) && fp_NE(cmd->value,2) && fp_NE(cmd->value,4) && fp_NE(cmd->value,8)) {
		cmd_conditional_message((const char_t *)"*** WARNING *** Setting non-standard microstep value");
	}
	set_ui8(cmd);							// set it anyway, even if it's unsupported
	_set_motor_steps_per_unit(cmd);
	_set_hw_microsteps(_get_motor(cmd->index), (uint8_t)cmd->value);
	return (STAT_OK);
}

stat_t st_set_pm(cmdObj_t *cmd)			// motor power mode
{ 
	ritorno (set_01(cmd));
	if (fp_ZERO(cmd->value)) { // people asked this setting take effect immediately, hence:
		_energize_motor(_get_motor(cmd->index));
	} else {
		_deenergize_motor(_get_motor(cmd->index));
	}
	return (STAT_OK);
}

stat_t st_set_mt(cmdObj_t *cmd)
{
	st.motor_idle_timeout = min(IDLE_TIMEOUT_SECONDS_MAX, max(cmd->value, IDLE_TIMEOUT_SECONDS_MIN));
	return (STAT_OK);
}

/*
 * st_set_md() - disable motor power
 * st_set_me() - enable motor power
 *
 * Calling me or md with NULL will enable or disable all motors
 * Setting a value of 0 will enable or disable all motors
 * Setting a value from 1 to MOTORS will enable or disable that motor only
 */ 
stat_t st_set_md(cmdObj_t *cmd)	// Make sure this function is not part of initialization --> f00
{
	if (((uint8_t)cmd->value == 0) || (cmd->objtype == TYPE_NULL)) {
		st_deenergize_motors();
	} else {
		_deenergize_motor((uint8_t)cmd->value-1);
	}
	return (STAT_OK);
}

stat_t st_set_me(cmdObj_t *cmd)	// Make sure this function is not part of initialization --> f00
{
	if (((uint8_t)cmd->value == 0) || (cmd->objtype == TYPE_NULL)) {
		st_energize_motors();
	} else {
		_energize_motor((uint8_t)cmd->value-1);
	}
	return (STAT_OK);
}

stat_t st_set_mp(cmdObj_t *cmd)	// motor power level
{
	if (cmd->value < (float)0) cmd->value = 0;
	if (cmd->value > (float)1) cmd->value = 1;
	set_flt(cmd);				// set the value in the motor config struct (st)
	
	uint8_t motor = _get_motor(cmd->index);
	st_run.m[motor].power_level = cmd->value;
	_set_motor_power_level(motor, cmd->value);
	return(STAT_OK);
}

/***********************************************************************************
 * TEXT MODE SUPPORT
 * Functions to print variables from the cfgArray table
 ***********************************************************************************/

#ifdef __TEXT_MODE

static const char msg_units0[] PROGMEM = " in";	// used by generic print functions
static const char msg_units1[] PROGMEM = " mm";
static const char msg_units2[] PROGMEM = " deg";
static const char *const msg_units[] PROGMEM = { msg_units0, msg_units1, msg_units2 };
#define DEGREE_INDEX 2

static const char fmt_me[] PROGMEM = "motors energized\n";
static const char fmt_md[] PROGMEM = "motors de-energized\n";
static const char fmt_mt[] PROGMEM = "[mt]  motor idle timeout%14.2f Sec\n";
static const char fmt_0ma[] PROGMEM = "[%s%s] m%s map to axis%15d [0=X,1=Y,2=Z...]\n";
static const char fmt_0sa[] PROGMEM = "[%s%s] m%s step angle%20.3f%s\n";
static const char fmt_0tr[] PROGMEM = "[%s%s] m%s travel per revolution%9.3f%s\n";
static const char fmt_0mi[] PROGMEM = "[%s%s] m%s microsteps%16d [1,2,4,8]\n";
static const char fmt_0po[] PROGMEM = "[%s%s] m%s polarity%18d [0=normal,1=reverse]\n";
static const char fmt_0pm[] PROGMEM = "[%s%s] m%s power management%10d [0=remain powered,1=power down when idle]\n";
static const char fmt_0mp[] PROGMEM = "[%s%s] m%s motor power level%13.3f [0.000=minimum, 1.000=maximum]\n";

void st_print_mt(cmdObj_t *cmd) { text_print_flt(cmd, fmt_mt);}
void st_print_me(cmdObj_t *cmd) { text_print_nul(cmd, fmt_me);}
void st_print_md(cmdObj_t *cmd) { text_print_nul(cmd, fmt_md);}

static void _print_motor_ui8(cmdObj_t *cmd, const char *format)
{
	fprintf_P(stderr, format, cmd->group, cmd->token, cmd->group, (uint8_t)cmd->value);
}

static void _print_motor_flt_units(cmdObj_t *cmd, const char *format, uint8_t units)
{
	fprintf_P(stderr, format, cmd->group, cmd->token, cmd->group, cmd->value, GET_TEXT_ITEM(msg_units, units));
}

static void _print_motor_flt(cmdObj_t *cmd, const char *format)
{
	fprintf_P(stderr, format, cmd->group, cmd->token, cmd->group, cmd->value);
}

void st_print_ma(cmdObj_t *cmd) { _print_motor_ui8(cmd, fmt_0ma);}
void st_print_sa(cmdObj_t *cmd) { _print_motor_flt_units(cmd, fmt_0sa, DEGREE_INDEX);}
void st_print_tr(cmdObj_t *cmd) { _print_motor_flt_units(cmd, fmt_0tr, cm_get_units_mode(MODEL));}
void st_print_mi(cmdObj_t *cmd) { _print_motor_ui8(cmd, fmt_0mi);}
void st_print_po(cmdObj_t *cmd) { _print_motor_ui8(cmd, fmt_0po);}
void st_print_pm(cmdObj_t *cmd) { _print_motor_ui8(cmd, fmt_0pm);}
void st_print_mp(cmdObj_t *cmd) { _print_motor_flt(cmd, fmt_0mp);}

#endif // __TEXT_MODE

<|MERGE_RESOLUTION|>--- conflicted
+++ resolved
@@ -46,16 +46,6 @@
 #include "text_parser.h"
 #include "util.h"
 
-<<<<<<< HEAD
-//#define ENABLE_DIAGNOSTICS
-#ifdef ENABLE_DIAGNOSTICS
-#define INCREMENT_DIAGNOSTIC_COUNTER(motor) st_run.m[motor].step_count_diagnostic++;
-#else
-#define INCREMENT_DIAGNOSTIC_COUNTER(motor)	// choose this one to disable counters
-#endif
-
-=======
->>>>>>> e1607381
 /**** Allocate structures ****/
 
 stConfig_t st;
@@ -74,34 +64,23 @@
  **** CODE **************************************************************************
  ************************************************************************************/
 
-//#define __STEP_DIAGNOSTICS
+#ifdef __STEP_DIAGNOSTICS
 
 void _clear_step_diagnostics(void)
 {
 	for (uint8_t i=0; i<MOTORS; i++) {
 		st_run.m[i].step_counter = 0;
-<<<<<<< HEAD
-=======
 		st_run.m[i].substep_increment = 0;
 		st_run.m[i].substep_accumulator = 0;
 		st_prep.m[i].steps_total = 0;
->>>>>>> e1607381
-	}
-}
+	}
+}
+#endif
 
 void st_end_cycle(void)
 {
 #ifdef __STEP_DIAGNOSTICS
-
 	for (uint8_t i=0; i<MOTORS; i++) {
-<<<<<<< HEAD
-	printf("Motor %d steps: %lu  Increment: %0.6f  Residual: %0.6f\n", i+1, 
-		st_run.m[i].step_counter, 
-		(double)((double)st_run.m[i].phase_increment / DDA_SUBSTEPS), 
-		(double)((double)st_run.m[i].phase_accumulator / DDA_SUBSTEPS));
-	}
-	_clear_step_counters();
-=======
 //		printf("Motor %d steps: %li [%0.3f] Increment: %0.6f  Residual: %0.6f\n", 		// text display
 		printf("{\"%d\":{\"step\":%li,\"steps\":%0.3f,\"err\":%0.2f,\"incr\":%0.6f,\"phas\":%0.6f}}\n",// JSON display
 			i+1, st_run.m[i].step_counter, 
@@ -118,15 +97,10 @@
 #ifdef __STEP_DIAGNOSTICS
 	_clear_step_diagnostics();
 	st_end_cycle();
->>>>>>> e1607381
 #endif
-	// zero out the accumulator before next cycle. Do increment for good measure
-	for (uint8_t i=0; i<MOTORS; i++) {
-		st_run.m[i].phase_accumulator = 0;
-		st_run.m[i].phase_increment = 0;
-	}
-
-}
+	return(STAT_OK);
+}
+
 
 /* 
  * stepper_init() - initialize stepper motor subsystem 
@@ -141,8 +115,11 @@
 void stepper_init()
 {
 	memset(&st_run, 0, sizeof(st_run));			// clear all values, pointers and status
+	st_run.magic_end = MAGICNUM;
 	st_run.magic_start = MAGICNUM;
+	st_prep.magic_end = MAGICNUM;
 	st_prep.magic_start = MAGICNUM;
+
 
 #ifdef __STEP_DIAGNOSTICS
 	_clear_step_diagnostics();
@@ -187,8 +164,10 @@
  */
 stat_t st_assertions()
 {
-	if (st_run.magic_start  != MAGICNUM) return (STAT_MEMORY_FAULT);
-	if (st_prep.magic_start != MAGICNUM) return (STAT_MEMORY_FAULT);
+	if (st_run.magic_end	!= MAGICNUM) return (STAT_STEPPER_ASSERTION_FAILURE);
+	if (st_run.magic_start	!= MAGICNUM) return (STAT_STEPPER_ASSERTION_FAILURE);
+	if (st_prep.magic_end	!= MAGICNUM) return (STAT_STEPPER_ASSERTION_FAILURE);
+	if (st_prep.magic_start	!= MAGICNUM) return (STAT_STEPPER_ASSERTION_FAILURE);
 	return (STAT_OK);
 }
 
@@ -295,9 +274,9 @@
 				}
 			}
 
-//		} else if(st_run.m[motor].power_mode == MOTOR_POWER_REDUCED_WHEN_IDLE) {	// future
+//		} else if(st_run.m[motor].power_mode == MOTOR_POWER_REDUCED_WHEN_IDLE) {	// ARM ONLY
 			
-//		} else if(st_run.m[motor].power_mode == DYNAMIC_MOTOR_POWER) {				// future
+//		} else if(st_run.m[motor].power_mode == DYNAMIC_MOTOR_POWER) {				// ARM ONLY
 			
 		}
 	}
@@ -319,55 +298,45 @@
  *	Even when -0s or -03 is used.
  */
 
+#ifdef __STEP_DIAGNOSTICS
+#define RUN_STEP_COUNTER(motor) (st_run.m[motor].step_counter += st_run.m[motor].step_counter_incr)
+#else 
+#define RUN_STEP_COUNTER(motor)
+#endif
+
 ISR(TIMER_DDA_ISR_vect)
 {
-	if ((st_run.m[MOTOR_1].phase_accumulator += st_run.m[MOTOR_1].phase_increment) > 0) {
+	if ((st_run.m[MOTOR_1].substep_accumulator += st_run.m[MOTOR_1].substep_increment) > 0) {
 		PORT_MOTOR_1_VPORT.OUT |= STEP_BIT_bm;		// turn step bit on
- 		st_run.m[MOTOR_1].phase_accumulator -= st_run.dda_ticks_X_substeps;
-		PORT_MOTOR_1_VPORT.OUT &= ~STEP_BIT_bm;		// turn step bit off in ~1 uSec
-
-#ifdef __STEP_DIAGNOSTICS
-		st_run.m[MOTOR_1].step_counter =+ st_run.m[MOTOR_1].step_counter_incr;
-#endif
-	}
-	if ((st_run.m[MOTOR_2].phase_accumulator += st_run.m[MOTOR_2].phase_increment) > 0) {
+		st_run.m[MOTOR_1].substep_accumulator -= st_run.dda_ticks_X_substeps;
+		RUN_STEP_COUNTER(0);
+	}
+	if ((st_run.m[MOTOR_2].substep_accumulator += st_run.m[MOTOR_2].substep_increment) > 0) {
 		PORT_MOTOR_2_VPORT.OUT |= STEP_BIT_bm;
- 		st_run.m[MOTOR_2].phase_accumulator -= st_run.dda_ticks_X_substeps;
-		PORT_MOTOR_2_VPORT.OUT &= ~STEP_BIT_bm;
-
-#ifdef __STEP_DIAGNOSTICS
-		st_run.m[MOTOR_2].step_counter =+ st_run.m[MOTOR_2].step_counter_incr;
-#endif
-	}
-	if ((st_run.m[MOTOR_3].phase_accumulator += st_run.m[MOTOR_3].phase_increment) > 0) {
+		st_run.m[MOTOR_2].substep_accumulator -= st_run.dda_ticks_X_substeps;
+		RUN_STEP_COUNTER(1);
+	}
+	if ((st_run.m[MOTOR_3].substep_accumulator += st_run.m[MOTOR_3].substep_increment) > 0) {
 		PORT_MOTOR_3_VPORT.OUT |= STEP_BIT_bm;
- 		st_run.m[MOTOR_3].phase_accumulator -= st_run.dda_ticks_X_substeps;
-		PORT_MOTOR_3_VPORT.OUT &= ~STEP_BIT_bm;
-
-#ifdef __STEP_DIAGNOSTICS
-		st_run.m[MOTOR_3].step_counter =+ st_run.m[MOTOR_3].step_counter_incr;
-#endif
-	}
-	if ((st_run.m[MOTOR_4].phase_accumulator += st_run.m[MOTOR_4].phase_increment) > 0) {
+		st_run.m[MOTOR_3].substep_accumulator -= st_run.dda_ticks_X_substeps;
+		RUN_STEP_COUNTER(2);
+	}
+	if ((st_run.m[MOTOR_4].substep_accumulator += st_run.m[MOTOR_4].substep_increment) > 0) {
 		PORT_MOTOR_4_VPORT.OUT |= STEP_BIT_bm;
- 		st_run.m[MOTOR_4].phase_accumulator -= st_run.dda_ticks_X_substeps;
-		PORT_MOTOR_4_VPORT.OUT &= ~STEP_BIT_bm;
-
-<<<<<<< HEAD
-#ifdef __STEP_DIAGNOSTICS
-		st_run.m[MOTOR_4].step_counter =+ st_run.m[MOTOR_4].step_counter_incr;
-#endif
-	}
-	if (--st_run.dda_ticks_downcount == 0) {			// end move
-		TIMER_DDA.CTRLA = STEP_TIMER_DISABLE;			// disable DDA timer
-		_load_move();									// load the next move
-	}
-=======
+		st_run.m[MOTOR_4].substep_accumulator -= st_run.dda_ticks_X_substeps;
+		RUN_STEP_COUNTER(3);
+	}
+
+	// turn step bits off - pulse stretching for using external drivers.
+	PORT_MOTOR_1_VPORT.OUT &= ~STEP_BIT_bm;				// ~ 5 uSec pulse width
+	PORT_MOTOR_2_VPORT.OUT &= ~STEP_BIT_bm;				// ~ 4 uSec
+	PORT_MOTOR_3_VPORT.OUT &= ~STEP_BIT_bm;				// ~ 3 uSec
+	PORT_MOTOR_4_VPORT.OUT &= ~STEP_BIT_bm;				// ~ 2 uSec
+
 	if (--st_run.dda_ticks_downcount != 0) return;
 
 	TIMER_DDA.CTRLA = STEP_TIMER_DISABLE;				// disable DDA timer
 	_load_move();										// load the next move
->>>>>>> e1607381
 }
 
 ISR(TIMER_DWELL_ISR_vect) {								// DWELL timer interrupt
@@ -432,8 +401,16 @@
  *	provided to allow a non-ISR to request a load (see st_request_load_move())
  */
 
+#ifdef __STEP_DIAGNOSTICS
+#define SETUP_STEP_COUNTER(motor) (st_run.m[motor].step_counter_incr = st_prep.m[motor].step_counter_incr)
+#else
+#define SETUP_STEP_COUNTER(motor)
+#endif
+
 static void _load_move()
 {
+	// Be aware that dda_ticks_downcount must equal zero for the loader to run.
+	// So the initial load must also have this set to zero as part of initialization
 	if (st_run.dda_ticks_downcount != 0) return;					// exit if it's still busy
 
 	if (st_prep.exec_state != PREP_BUFFER_OWNED_BY_LOADER) {		// if there are no moves to load...
@@ -449,12 +426,6 @@
 		st_run.dda_ticks_X_substeps = st_prep.dda_ticks_X_substeps;
 		TIMER_DDA.PER = st_prep.dda_period;
 
-<<<<<<< HEAD
-		// This section is somewhat optimized for execution speed 
-		// All axes must set steps and compensate for out-of-range pulse phasing. 
-		// If axis has 0 steps the direction setting can be omitted
-		// If axis has 0 steps enabling motors is req'd to support power mode = 1
-=======
 		// Setup MOTOR_1
 
 		// These sections are somewhat optimized for execution speed. The whole load
@@ -472,51 +443,24 @@
 			PORT_MOTOR_1_VPORT.OUT &= ~MOTOR_ENABLE_BIT_bm;			// energize motor
 			st_run.m[MOTOR_1].power_state = MOTOR_RUNNING;			// set power management state
 			SETUP_STEP_COUNTER(0);									// setup diagnostic pulse counter
->>>>>>> e1607381
-
-		// setup motor 1
-		// the if() either sets the accumulation value or zeroes the counter
-		if ((st_run.m[MOTOR_1].phase_increment = st_prep.m[MOTOR_1].phase_increment) != 0) {
-			if (st_prep.reset_flag == true) {				// compensate for pulse phasing
-				st_run.m[MOTOR_1].phase_accumulator = -(st_run.dda_ticks_downcount);
-			}
-			if (st_prep.m[MOTOR_1].dir == 0) {
-				PORT_MOTOR_1_VPORT.OUT &= ~DIRECTION_BIT_bm;// CW motion (bit cleared)
-			} else {
-				PORT_MOTOR_1_VPORT.OUT |= DIRECTION_BIT_bm;	// CCW motion
-			}
-#ifdef __STEP_DIAGNOSTICS
-			st_run.m[MOTOR_1].step_counter_incr = st_prep.m[MOTOR_1].step_counter_incr;
-#endif
-			PORT_MOTOR_1_VPORT.OUT &= ~MOTOR_ENABLE_BIT_bm;	// energize motor
-			st_run.m[MOTOR_1].power_state = MOTOR_RUNNING;
+
 		} else {
+		 	// If axis has 0 steps the direction setting should be omitted
+			// If axis has 0 steps enabling motors is req'd to support power mode = 1
+
 			if (st.m[MOTOR_1].power_mode == MOTOR_IDLE_WHEN_STOPPED) {
-				PORT_MOTOR_1_VPORT.OUT &= ~MOTOR_ENABLE_BIT_bm;	// energize motor
+				PORT_MOTOR_1_VPORT.OUT &= ~MOTOR_ENABLE_BIT_bm;		// energize motor
 				st_run.m[MOTOR_1].power_state = MOTOR_START_IDLE_TIMEOUT;
 			}
 		}
 
-<<<<<<< HEAD
-		if ((st_run.m[MOTOR_2].phase_increment = st_prep.m[MOTOR_2].phase_increment) != 0) {
-			if (st_prep.reset_flag == true) {
-				st_run.m[MOTOR_2].phase_accumulator = -(st_run.dda_ticks_downcount);
-			}
-			if (st_prep.m[MOTOR_2].dir == 0) {
-				PORT_MOTOR_2_VPORT.OUT &= ~DIRECTION_BIT_bm;
-			} else {
-=======
 		if ((st_run.m[MOTOR_2].substep_increment = st_prep.m[MOTOR_2].substep_increment) != 0) {
 			if (st_prep.m[MOTOR_2].direction == 0)
 				PORT_MOTOR_2_VPORT.OUT &= ~DIRECTION_BIT_bm; else
->>>>>>> e1607381
 				PORT_MOTOR_2_VPORT.OUT |= DIRECTION_BIT_bm;
-			}
-#ifdef __STEP_DIAGNOSTICS
-			st_run.m[MOTOR_2].step_counter_incr = st_prep.m[MOTOR_2].step_counter_incr;
-#endif
 			PORT_MOTOR_2_VPORT.OUT &= ~MOTOR_ENABLE_BIT_bm;
 			st_run.m[MOTOR_2].power_state = MOTOR_RUNNING;
+			SETUP_STEP_COUNTER(1);
 		} else {
 			if (st.m[MOTOR_2].power_mode == MOTOR_IDLE_WHEN_STOPPED) {
 				PORT_MOTOR_2_VPORT.OUT &= ~MOTOR_ENABLE_BIT_bm;
@@ -524,26 +468,13 @@
 			}
 		}
 
-<<<<<<< HEAD
-		if ((st_run.m[MOTOR_3].phase_increment = st_prep.m[MOTOR_3].phase_increment) != 0) {
-			if (st_prep.reset_flag == true) {
-				st_run.m[MOTOR_3].phase_accumulator = -(st_run.dda_ticks_downcount);
-			}
-			if (st_prep.m[MOTOR_3].dir == 0) {
-				PORT_MOTOR_3_VPORT.OUT &= ~DIRECTION_BIT_bm;
-			} else {
-=======
 		if ((st_run.m[MOTOR_3].substep_increment = st_prep.m[MOTOR_3].substep_increment) != 0) {
 			if (st_prep.m[MOTOR_3].direction == 0)
 				PORT_MOTOR_3_VPORT.OUT &= ~DIRECTION_BIT_bm; else
->>>>>>> e1607381
 				PORT_MOTOR_3_VPORT.OUT |= DIRECTION_BIT_bm;
-			}
-#ifdef __STEP_DIAGNOSTICS
-			st_run.m[MOTOR_3].step_counter_incr = st_prep.m[MOTOR_3].step_counter_incr;
-#endif
 			PORT_MOTOR_3_VPORT.OUT &= ~MOTOR_ENABLE_BIT_bm;
 			st_run.m[MOTOR_3].power_state = MOTOR_RUNNING;
+			SETUP_STEP_COUNTER(2);
 		} else {
 			if (st.m[MOTOR_3].power_mode == MOTOR_IDLE_WHEN_STOPPED) {
 				PORT_MOTOR_3_VPORT.OUT &= ~MOTOR_ENABLE_BIT_bm;
@@ -551,26 +482,13 @@
 			}
 		}
 
-<<<<<<< HEAD
-		if ((st_run.m[MOTOR_4].phase_increment = st_prep.m[MOTOR_4].phase_increment) != 0) {
-			if (st_prep.reset_flag == true) {
-				st_run.m[MOTOR_4].phase_accumulator = (st_run.dda_ticks_downcount);
-			}
-			if (st_prep.m[MOTOR_4].dir == 0) {
-				PORT_MOTOR_4_VPORT.OUT &= ~DIRECTION_BIT_bm;
-			} else {
-=======
 		if ((st_run.m[MOTOR_4].substep_increment = st_prep.m[MOTOR_4].substep_increment) != 0) {
 			if (st_prep.m[MOTOR_4].direction == 0)
 				PORT_MOTOR_4_VPORT.OUT &= ~DIRECTION_BIT_bm; else 
->>>>>>> e1607381
 				PORT_MOTOR_4_VPORT.OUT |= DIRECTION_BIT_bm;
-			}
-#ifdef __STEP_DIAGNOSTICS
-			st_run.m[MOTOR_4].step_counter_incr = st_prep.m[MOTOR_4].step_counter_incr;
-#endif
 			PORT_MOTOR_4_VPORT.OUT &= ~MOTOR_ENABLE_BIT_bm;
 			st_run.m[MOTOR_4].power_state = MOTOR_RUNNING;
+			SETUP_STEP_COUNTER(3);
 		} else {
 			if (st.m[MOTOR_4].power_mode == MOTOR_IDLE_WHEN_STOPPED) {
 				PORT_MOTOR_4_VPORT.OUT &= ~MOTOR_ENABLE_BIT_bm;
@@ -606,7 +524,7 @@
  * st_prep_dwell() 	 - Add a dwell to the move buffer
  */
 
-void st_prep_dwell(float microseconds)
+void st_prep_dwell(double microseconds)
 {
 	st_prep.move_type = MOVE_TYPE_DWELL;
 	st_prep.dda_period = _f_to_period(FREQUENCY_DWELL);
@@ -623,36 +541,6 @@
  *	floats and converted to their appropriate integer types for the loader. 
  *
  * Args:
-<<<<<<< HEAD
- *	steps[] are signed relative motion in steps (can be non-integer values)
- *	Microseconds - how many microseconds the segment should run 
- *
- * Detailed code walk through (rather than put comments throughout the function)
- *	  - steps[] are defined for each motor (joint). These are *exact* distance 
- *		measurements that are faithfully reproduced must maintain positional accuracy. 
- *		Steps are floats that are signed for direction and typically have fractional 
- *		values. Motors that are not in the move should are set by the caller as 0 steps.
- *
- *	  - microseconds is the time the entire move should take. If timing is not 100%
- *		accurate this will affect the move velocity, but not the distance traveled.
- *	  	The move time must be bounded or it's an error (see error traps in code).
- *
- *	  - Prep can only occur if the prep buffer is not being used for a load. An attempt
- *		to run prep during a load is an error.
- *
- *	  - (Ignore the reset_flag for now)
- *
- *	  - The motor (joint) loop runs for each motor:
- *		- The sign is extracted from steps and xor'ed with polarity to derive direction
- *		- The phase increment is a conversion of the floating point step count to a fixed
- *		  precision binary with precision set by DDA_SUBSTEPS multiplier, typically 100,000.
- *		  The phase increment is the amount the DDA will accumulate for each tick of the
- *		  50 KHz pulse clock
-
- */
-
-stat_t st_prep_line(double steps[], float microseconds)
-=======
  *	  - steps[] are signed relative motion in steps (can be non-integer values).
  *	  	Steps[] are defined for each motor (joint). These are *exact* distance 
  *		measurements that must be faithfully reproduced t0 maintain positional accuracy. 
@@ -667,49 +555,13 @@
  *		    dda_ticks_X_substeps = (uint32_t)((microseconds/1000000) * f_dda * dda_substeps);
  */
 stat_t st_prep_line(double incoming_steps[], double microseconds)
->>>>>>> e1607381
 {
 	// trap conditions that would prevent queueing the line
 	if (st_prep.exec_state != PREP_BUFFER_OWNED_BY_EXEC) { return (STAT_INTERNAL_ERROR);
-	} else if (isfinite(microseconds) == false) { return (STAT_INPUT_EXCEEDS_MAX_LENGTH);
+	} else if (isinf(microseconds)) { return (cm_hard_alarm(STAT_PREP_LINE_MOVE_TIME_IS_INFINITE));
+	} else if (isnan(microseconds)) { return (cm_hard_alarm(STAT_PREP_LINE_MOVE_TIME_IS_NAN));
 	} else if (microseconds < EPSILON) { return (STAT_MINIMUM_TIME_MOVE_ERROR);
 	}
-<<<<<<< HEAD
-	st_prep.reset_flag = false;		// initialize accumulator reset flag for this move.
-
-	// setup motor parameters
-	for (uint8_t i=0; i<MOTORS; i++) {
-		if (fp_ZERO(steps[i])) {
-			st_prep.m[i].phase_increment = 0;	// leave direction alone, however
-			continue;
-		}
-		st_prep.m[i].dir = ((steps[i] < 0) ? 1 : 0) ^ st.m[i].polarity;
-		if (st_prep.m[i].dir == 1) {
-			st_prep.m[i].step_counter_incr = 1;
-		} else {
-			st_prep.m[i].step_counter_incr = -1;
-		}
-//		st_prep.m[i].dir_changed = st_prep.m[i].dir ^ st_prep.m[i].dir_previous;
-//		st_prep.m[i].dir_previous = st_prep.m[i].dir;
-
-		st_prep.m[i].phase_increment = (uint32_t)fabs(steps[i] * DDA_SUBSTEPS);
-//		st_prep.m[i].residual_scale_factor = (float)
-		
-	}
-	st_prep.dda_period = _f_to_period(FREQUENCY_DDA);
-	st_prep.dda_ticks = (uint32_t)((microseconds/1000000) * FREQUENCY_DDA);
-	st_prep.dda_ticks_X_substeps = st_prep.dda_ticks * DDA_SUBSTEPS;
-
-	// FOOTNOTE: The above expression was previously computed as below but floating
-	// point rounding errors caused subtle and nasty accumulated position errors:
-	// sp.dda_ticks_X_substeps = (uint32_t)((microseconds/1000000) * f_dda * dda_substeps);
-
-	// anti-stall measure in case change in velocity between segments is too great 
-	if ((st_prep.dda_ticks * ACCUMULATOR_RESET_FACTOR) < st_prep.prev_ticks) {  // NB: uint32_t math
-		st_prep.reset_flag = true;
-	}
-	st_prep.prev_ticks = st_prep.dda_ticks;
-=======
 
 	// setup common parameters
 	st_prep.dda_period = _f_to_period(FREQUENCY_DDA);
@@ -738,7 +590,6 @@
 	// +++++ DIAGNOSTIC: some diagnostics. Can be removed
 	st_prep.microseconds = microseconds;
 	
->>>>>>> e1607381
 	st_prep.move_type = MOVE_TYPE_ALINE;
 	return (STAT_OK);
 }
@@ -794,8 +645,9 @@
 	char_t *ptr;
 	char_t motors[] = {"123456"};
 	char_t tmp[CMD_TOKEN_LEN+1];
-
-	strcpy_P(tmp, cfgArray[index].group);
+	
+//	strncpy_P(tmp, cfgArray[index].group, CMD_GROUP_LEN);
+	strcpy_P(tmp, cfgArray[index].group);	// assumes group strings in the array are well behaved
 	if ((ptr = strchr(motors, tmp[0])) == NULL) {
 		return (-1);
 	}
@@ -947,4 +799,3 @@
 void st_print_mp(cmdObj_t *cmd) { _print_motor_flt(cmd, fmt_0mp);}
 
 #endif // __TEXT_MODE
-
