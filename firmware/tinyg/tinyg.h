--- conflicted
+++ resolved
@@ -52,17 +52,10 @@
 
 /****** COMPILE-TIME SETTINGS ******/
 
-<<<<<<< HEAD
 //#define __TEXT_MODE							// comment out to disable text mode support (saves ~9Kb)
 //#define __HELP_SCREENS						// comment out to disable help screens 		(saves ~3.5Kb)
 //#define __CANNED_TESTS 						// comment out to remove $tests 			(saves ~12Kb)
 //#define __TEST_99 							// comment out to remove diagnostic test 99
-=======
-#define __TEXT_MODE							// comment out to disable text mode support (saves ~9Kb)
-#define __HELP_SCREENS						// comment out to disable help screens 		(saves ~3.5Kb)
-#define __CANNED_TESTS 						// comment out to remove $tests 			(saves ~12Kb)
-#define __TEST_99 							// comment out to remove diagnostic test 99
->>>>>>> e1607381
 
 /****** DEVELOPMENT SETTINGS ******/
 
@@ -363,4 +356,4 @@
 #define	STAT_PREP_LINE_MOVE_TIME_IS_NAN 110
 
 
-#endif // End of include guard: TINYG2_H_ONCE
+#endif // End of include guard: TINYG2_H_ONCE