--- conflicted
+++ resolved
@@ -1,9 +1,8 @@
-<<<<<<< HEAD
 /*
  * tinyg.h - tinyg main header
  * This file is part of the TinyG project
  *
- * Copyright (c) 2010 - 2013 Alden S. Hart, Jr.
+ * Copyright (c) 2013 Alden S. Hart, Jr.
  *
  * This file ("the software") is free software: you can redistribute it and/or modify
  * it under the terms of the GNU General Public License, version 2 as published by the
@@ -45,373 +44,7 @@
 
 /****** REVISIONS ******/
 
-//#define TINYG_FIRMWARE_BUILD   		403.09	// testing error correction
-#define TINYG_FIRMWARE_VERSION		0.97	// firmware major version
-#define TINYG_HARDWARE_PLATFORM		1		// hardware platform indicator (1 = Xmega series)
-#define TINYG_HARDWARE_VERSION		8		// hardware platform revision number (defaults to)
-#define TINYG_HARDWARE_VERSION_MAX (TINYG_HARDWARE_VERSION)
-
-//#define __SIMULATION	// shorthand to keep from having to comment and uncomment the below:
-
-/****** COMPILE-TIME SETTINGS ******/
-
-#ifndef __SIMULATION
-  #define __TEXT_MODE						// comment out to disable text mode support (saves ~9Kb)
-  #define __HELP_SCREENS					// comment out to disable help screens 		(saves ~3.5Kb)
-  #define __CANNED_TESTS 					// comment out to remove $tests 			(saves ~12Kb)
-//  #define __TEST_99 						// comment out to remove diagnostic test 99
-#endif
-  #define __TEST_99 						// comment out to remove diagnostic test 99
-
-/****** DEVELOPMENT SETTINGS ******/
-
-#ifdef __SIMULATION
-  #define __CANNED_STARTUP					// run any canned startup moves
-  #define __DISABLE_PERSISTENCE				// disable EEPROM writes for faster simulation
-  #define __SUPPRESS_STARTUP_MESSAGES 		// what it says
-#endif
-//#define __UNIT_TESTS						// master enable for unit tests; USAGE: uncomment test in .h file
-
-//#ifndef WEAK
-//#define WEAK  __attribute__ ((weak))
-//#endif
-
-/************************************************************************************
- ***** PLATFORM COMPATIBILITY *******************************************************
- ************************************************************************************/
-#undef __AVR
-#define __AVR
-//#undef __ARM
-//#define __ARM
-
-/*********************
- * AVR Compatibility *
- *********************/
-#ifdef __AVR
-
-#include <avr/pgmspace.h>		// defines PROGMEM and PSTR
-
-typedef char char_t;			// ARM/C++ version uses uint8_t as char_t
-
-																	// gets rely on cmd->index having been set
-#define GET_TABLE_WORD(a)  pgm_read_word(&cfgArray[cmd->index].a)	// get word value from cfgArray
-#define GET_TABLE_BYTE(a)  pgm_read_byte(&cfgArray[cmd->index].a)	// get byte value from cfgArray
-#define GET_TABLE_FLOAT(a) pgm_read_float(&cfgArray[cmd->index].a)	// get float value from cfgArray
-#define GET_TOKEN_BYTE(i,a) (char_t)pgm_read_byte(&cfgArray[i].a)	// get token byte value from cfgArray
-
-// populate the shared buffer with the token string given the index
-#define GET_TOKEN_STRING(i,a) strcpy_P(a, (char *)&cfgArray[(index_t)i].token);
-//#define GET_TOKEN_STRING(i) strcpy_P(shared_buf, (char *)&cfgArray[(index_t)i].token);
-
-// get text from an array of strings in PGM and convert to RAM string
-#define GET_TEXT_ITEM(b,a) strncpy_P(shared_buf,(const char *)pgm_read_word(&b[a]),SHARED_BUF_LEN) 
-
-// get units from array of strings in PGM and convert to RAM string
-#define GET_UNITS(a) 	   strncpy_P(shared_buf,(const char *)pgm_read_word(&msg_units[cm_get_units_mode(a)]),SHARED_BUF_LEN)
-
-// IO settings
-#define STD_IN 	XIO_DEV_USB		// default IO settings
-#define STD_OUT	XIO_DEV_USB
-#define STD_ERR	XIO_DEV_USB
-
-// String compatibility
-#define strtof strtod			// strtof is not in the AVR lib
-
-#endif // __AVR
-
-/*********************
- * ARM Compatibility *
- *********************/
-#ifdef __ARM
-								// Use macros to fake out AVR's PROGMEM and other AVRisms.
-#define PROGMEM					// ignore PROGMEM declarations in ARM/GCC++
-#define PSTR (const char *)		// AVR macro is: PSTR(s) ((const PROGMEM char *)(s))
-
-typedef uint8_t char_t;			// In the ARM/GCC++ version char_t is typedef'd to uint8_t 
-								// because in C++ uint8_t and char are distinct types and 
-								// we want chars to behave as uint8's
-
-														// gets rely on cmd->index having been set
-#define GET_TABLE_WORD(a)  cfgArray[cmd->index].a		// get word value from cfgArray
-#define GET_TABLE_BYTE(a)  cfgArray[cmd->index].a		// get byte value from cfgArray
-#define GET_TABLE_FLOAT(a) cfgArray[cmd->index].a		// get byte value from cfgArray
-#define GET_TOKEN_BYTE(i,a) (char_t)cfgArray[i].a		// get token byte value from cfgArray
-
-// populate the token string given the index
-//#define GET_TOKEN_STRING(i,a) (char_t)cfgArray[i].token)// populate the token string given the index
-
-#define GET_TEXT_ITEM(b,a) b[a]							// get text from an array of strings in flash
-#define GET_UNITS(a) msg_units[cm_get_units_mode(a)]
-
-// IO settings
-#define DEV_STDIN 0				// STDIO defaults - stdio is not yet used in the ARM version
-#define DEV_STDOUT 0
-#define DEV_STDERR 0
-
-/* String compatibility
- *
- * The ARM stdio functions we are using still use char as input and output. The macros
- * below do the casts for most cases, but not all. Vararg functions like the printf()
- * family need special handling. These like char * as input and require casts as per:
- *
- *   printf((const char *)"Good Morning Hoboken!\n");
- *
- * The AVR also has "_P" variants that take PROGMEM strings as args.
- * On the ARM/GCC++ the _P functions are just aliases of the non-P variants.
- */
-#define strncpy(d,s,l) (char_t *)strncpy((char *)d, (char *)s, l)
-#define strpbrk(d,s) (char_t *)strpbrk((char *)d, (char *)s)
-#define strcpy(d,s) (char_t *)strcpy((char *)d, (char *)s)
-#define strcat(d,s) (char_t *)strcat((char *)d, (char *)s)
-#define strstr(d,s) (char_t *)strstr((char *)d, (char *)s)
-#define strchr(d,s) (char_t *)strchr((char *)d, (char)s)
-#define strcmp(d,s) strcmp((char *)d, (char *)s)
-#define strtod(d,p) strtod((char *)d, (char **)p)
-#define strtof(d,p) strtof((char *)d, (char **)p)
-#define strlen(s) strlen((char *)s)
-#define isdigit(c) isdigit((char)c)
-#define isalnum(c) isalnum((char)c)
-#define tolower(c) (char_t)tolower((char)c)
-#define toupper(c) (char_t)toupper((char)c)
-
-#define printf_P printf		// these functions want char * as inputs, not char_t *
-#define fprintf_P fprintf	// just sayin'
-#define sprintf_P sprintf
-#define strcpy_P strcpy
-
-#endif // __ARM
-
-/******************************************************************************
- ***** TINYG APPLICATION DEFINITIONS ******************************************
- ******************************************************************************/
-
-typedef uint16_t magic_t;		// magic number size
-#define MAGICNUM 0x12EF			// used for memory integrity assertions
-
-/***** Axes, motors & PWM channels used by the application *****/
-// Axes, motors & PWM channels must be defines (not enums) so #ifdef <value> can be used
-
-#define AXES		6			// number of axes supported in this version
-#define HOMING_AXES 4			// number of axes that can be homed (assumes Zxyabc sequence) 
-#define MOTORS		4			// number of motors on the board
-#define COORDS		6			// number of supported coordinate systems (1-6)
-#define PWMS		2			// number of supported PWM channels
-
-// Note: If you change COORDS you must adjust the entries in cfgArray table in config.c
-
-#define AXIS_X		0
-#define AXIS_Y		1
-#define AXIS_Z		2
-#define AXIS_A		3
-#define AXIS_B		4
-#define AXIS_C		5
-#define AXIS_U 		6			// reserved
-#define AXIS_V 		7			// reserved
-#define AXIS_W 		8			// reserved
-
-#define MOTOR_1		0 			// define motor numbers and array indexes
-#define MOTOR_2		1			// must be defines. enums don't work
-#define MOTOR_3		2
-#define MOTOR_4		3
-#define MOTOR_5		4
-#define MOTOR_6 	5
-
-#define PWM_1		0
-#define PWM_2		1
-
-/************************************************************************************ 
- * STATUS CODES
- *
- * The first code range (0-19) is aligned with the XIO codes and must be so.
- * Please don't change them without checking the corresponding values in xio.h
- *
- * Any changes to the ranges also require changing the message strings and 
- * string array in report.c
- *
- * ritorno is a handy way to provide exception returns 
- * It returns only if an error occurred. (ritorno is Italian for return) 
- */
-typedef uint8_t stat_t;
-#define SHARED_BUF_LEN 64				// string and status message string storage allocation
-
-extern stat_t status_code;				// allocated in main.c
-extern char shared_buf[];				// allocated in main.c
-
-char *get_status_message(stat_t status);
-
-#define ritorno(a) if((status_code=a) != STAT_OK) { return(status_code); }
-
-// OS, communications and low-level status (must align with XIO_xxxx codes in xio.h)
-#define	STAT_OK 0						// function completed OK
-#define	STAT_ERROR 1					// generic error return (EPERM)
-#define	STAT_EAGAIN 2					// function would block here (call again)
-#define	STAT_NOOP 3						// function had no-operation
-#define	STAT_COMPLETE 4					// operation is complete
-#define STAT_TERMINATE 5				// operation terminated (gracefully)
-#define STAT_RESET 6					// operation was hard reset (sig kill)
-#define	STAT_EOL 7						// function returned end-of-line
-#define	STAT_EOF 8						// function returned end-of-file
-#define	STAT_FILE_NOT_OPEN 9
-#define	STAT_FILE_SIZE_EXCEEDED 10
-#define	STAT_NO_SUCH_DEVICE 11
-#define	STAT_BUFFER_EMPTY 12
-#define	STAT_BUFFER_FULL 13
-#define	STAT_BUFFER_FULL_FATAL 14
-#define	STAT_INITIALIZING 15			// initializing - not ready for use
-#define	STAT_ENTERING_BOOT_LOADER 16	// this code actually emitted from boot loader, not TinyG
-#define	STAT_ERROR_17 17
-#define	STAT_ERROR_18 18
-#define	STAT_ERROR_19 19				// NOTE: XIO codes align to here
-
-// Internal errors and startup messages
-#define	STAT_INTERNAL_ERROR 20			// unrecoverable internal error
-#define	STAT_INTERNAL_RANGE_ERROR 21	// number range other than by user input
-#define	STAT_FLOATING_POINT_ERROR 22	// number conversion error
-#define	STAT_DIVIDE_BY_ZERO 23
-#define	STAT_INVALID_ADDRESS 24
-#define	STAT_READ_ONLY_ADDRESS 25
-#define	STAT_INIT_FAIL 26
-#define	STAT_ALARMED 27
-#define	STAT_ERROR_28 28
-#define	STAT_ERROR_29 29
-#define	STAT_ERROR_30 30
-#define	STAT_ERROR_31 31
-#define	STAT_ERROR_32 32
-#define	STAT_ERROR_33 33
-#define	STAT_ERROR_34 34
-#define	STAT_ERROR_35 35
-#define	STAT_ERROR_36 36
-#define	STAT_ERROR_37 37
-#define	STAT_ERROR_38 38
-#define	STAT_ERROR_39 39
-
-// Input errors (400's, if you will)
-#define	STAT_UNRECOGNIZED_COMMAND 40		// parser didn't recognize the command
-#define	STAT_EXPECTED_COMMAND_LETTER 41		// malformed line to parser
-#define	STAT_BAD_NUMBER_FORMAT 42			// number format error
-#define	STAT_INPUT_EXCEEDS_MAX_LENGTH 43	// input string is too long
-#define	STAT_INPUT_VALUE_TOO_SMALL 44		// input error: value is under minimum
-#define	STAT_INPUT_VALUE_TOO_LARGE 45		// input error: value is over maximum
-#define	STAT_INPUT_VALUE_RANGE_ERROR 46		// input error: value is out-of-range
-#define	STAT_INPUT_VALUE_UNSUPPORTED 47		// input error: value is not supported
-#define	STAT_JSON_SYNTAX_ERROR 48			// JSON input string is not well formed
-#define	STAT_JSON_TOO_MANY_PAIRS 49			// JSON input string has too many JSON pairs
-#define	STAT_JSON_TOO_LONG 50				// JSON output exceeds buffer size
-#define	STAT_NO_BUFFER_SPACE 51				// Buffer pool is full and cannot perform this operation
-#define	STAT_CONFIG_NOT_TAKEN 52			// configuration value not taken while in machining cycle
-#define	STAT_ERROR_53 53
-#define	STAT_ERROR_54 54
-#define	STAT_ERROR_55 55
-#define	STAT_ERROR_56 56
-#define	STAT_ERROR_57 57
-#define	STAT_ERROR_58 58
-#define	STAT_ERROR_59 59
-
-// Gcode and machining errors
-#define	STAT_MINIMUM_LENGTH_MOVE_ERROR 60	// move is less than minimum length
-#define	STAT_MINIMUM_TIME_MOVE_ERROR 61		// move is less than minimum time
-#define	STAT_GCODE_BLOCK_SKIPPED 62			// block is too short - was skipped
-#define	STAT_GCODE_INPUT_ERROR 63			// general error for gcode input
-#define	STAT_GCODE_FEEDRATE_ERROR 64		// move has no feedrate
-#define	STAT_GCODE_AXIS_WORD_MISSING 65		// command requires at least one axis present
-#define	STAT_MODAL_GROUP_VIOLATION 66		// gcode modal group error
-#define	STAT_HOMING_CYCLE_FAILED 67			// homing cycle did not complete
-#define	STAT_MAX_TRAVEL_EXCEEDED 68
-#define	STAT_MAX_SPINDLE_SPEED_EXCEEDED 69
-#define	STAT_ARC_SPECIFICATION_ERROR 70		// arc specification error
-#define	STAT_SOFT_LIMIT_EXCEEDED 71			// soft limit error
-#define	STAT_COMMAND_NOT_ACCEPTED 72		// command cannot be accepted at this time
-#define	STAT_PROBING_CYCLE_FAILED 73		// probing cycle did not complete
-#define	STAT_JOGGING_CYCLE_FAILED 74		// jogging cycle did not complete
-#define	STAT_MACHINE_ALARMED 75				// machine is alarmed. Command not processed
-#define	STAT_LIMIT_SWITCH_HIT 76			// a limit switch was hit causing sutdown
-#define	STAT_ERROR_77 77
-#define	STAT_ERROR_78 78
-#define	STAT_ERROR_79 79
-#define	STAT_ERROR_80 80
-#define	STAT_ERROR_81 81
-#define	STAT_ERROR_82 82
-#define	STAT_ERROR_83 83
-#define	STAT_ERROR_84 84
-#define	STAT_ERROR_85 85
-#define	STAT_ERROR_86 86
-#define	STAT_ERROR_87 87
-#define	STAT_ERROR_88 88
-#define	STAT_ERROR_89 89
-#define	STAT_ERROR_90 90
-#define	STAT_ERROR_91 91
-#define	STAT_ERROR_92 92
-#define	STAT_ERROR_93 93
-#define	STAT_ERROR_94 94
-#define	STAT_ERROR_95 95
-#define	STAT_ERROR_96 96
-#define	STAT_ERROR_97 97
-#define	STAT_ERROR_98 98
-#define	STAT_ERROR_99 99
-
-// Assertion failures and application specific other fatal errors 
-#define	STAT_GENERIC_ASSERTION_FAILURE 100	// generic assertion failure - unclassified
-#define STAT_GENERIC_EXCEPTION_REPORT 101	// used for test
-#define	STAT_MEMORY_FAULT 102				// generic memory corruption detected by magic numbers
-#define	STAT_STACK_OVERFLOW 103
-#define	STAT_CONTROLLER_ASSERTION_FAILURE 104
-#define	STAT_CANONICAL_MACHINE_ASSERTION_FAILURE 105
-#define	STAT_PLANNER_ASSERTION_FAILURE 106
-#define	STAT_STEPPER_ASSERTION_FAILURE 107
-#define	STAT_XIO_ASSERTION_FAILURE 108
-#define	STAT_PREP_LINE_MOVE_TIME_IS_INFINITE 109
-#define	STAT_PREP_LINE_MOVE_TIME_IS_NAN 110
-
-
-#endif // End of include guard: TINYG2_H_ONCE
-=======
-/*
- * tinyg.h - tinyg main header
- * This file is part of the TinyG project
- *
- * Copyright (c) 2013 Alden S. Hart, Jr.
- *
- * This file ("the software") is free software: you can redistribute it and/or modify
- * it under the terms of the GNU General Public License, version 2 as published by the
- * Free Software Foundation. You should have received a copy of the GNU General Public
- * License, version 2 along with the software.  If not, see <http://www.gnu.org/licenses/>.
- *
- * THE SOFTWARE IS DISTRIBUTED IN THE HOPE THAT IT WILL BE USEFUL, BUT WITHOUT ANY
- * WARRANTY OF ANY KIND, EXPRESS OR IMPLIED, INCLUDING BUT NOT LIMITED TO THE WARRANTIES
- * OF MERCHANTABILITY, FITNESS FOR A PARTICULAR PURPOSE AND NONINFRINGEMENT. IN NO EVENT
- * SHALL THE AUTHORS OR COPYRIGHT HOLDERS BE LIABLE FOR ANY CLAIM, DAMAGES OR OTHER
- * LIABILITY, WHETHER IN AN ACTION OF CONTRACT, TORT OR OTHERWISE, ARISING FROM, OUT OF
- * OR IN CONNECTION WITH THE SOFTWARE OR THE USE OR OTHER DEALINGS IN THE SOFTWARE.
- */
-/* Is this code over documented? Possibly. 
- * We try to follow this (at least we are evolving to it). It's worth a read.
- * ftp://ftp.idsoftware.com/idstuff/doom3/source/CodeStyleConventions.doc
- */
-/* Xmega project setup notes:
- * from: http://www.avrfreaks.net/index.php?name=PNphpBB2&file=viewtopic&t=117023
- * "Yes it's definitely worth making WinAVR work. To install WinAVR for the project use 
- * Project-Configuration Options and under Custom Options untick the "Use toolchain" box 
- * then set the top one to \winavr\bin\avr-gcc.exe  (C:\WinAVR-20100110\bin\avr-gcc.exe)
- * and the lower one to \winavr\utils\bin\make.exe  (C:\WinAVR-20100110\utils\bin\make.exe)"
- */
-
-#ifndef TINYG_H_ONCE
-#define TINYG_H_ONCE
-
-// common system includes
-#include <ctype.h>					
-#include <stdint.h>
-#include <stdlib.h>
-#include <stdbool.h>
-#include <stdio.h>
-#include <string.h>
-#include <math.h>
-
-//#include "MotatePins.h"
-
-/****** REVISIONS ******/
-
-#define TINYG_FIRMWARE_BUILD   		409.04	// error correction working in test
+//#define TINYG_FIRMWARE_BUILD   		409.04	// error correction working in test
 #define TINYG_FIRMWARE_VERSION		0.97	// firmware major version
 #define TINYG_HARDWARE_PLATFORM		1		// hardware platform indicator (1 = Xmega series)
 #define TINYG_HARDWARE_VERSION		8		// hardware platform revision number (defaults to)
@@ -733,5 +366,4 @@
 #define	STAT_STEPPER_ASSERTION_FAILURE 108
 #define	STAT_ENCODER_ASSERTION_FAILURE 109
 
-#endif // End of include guard: TINYG2_H_ONCE
->>>>>>> 76cf2e0c
+#endif // End of include guard: TINYG2_H_ONCE